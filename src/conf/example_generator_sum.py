import os
import shutil

exec_in_path = "src/example/exec-in/"
comp_out_path = "src/example/comp-out"
exec_out_path = "src/example/exec-out"

if os.path.exists(comp_out_path):
    shutil.rmtree(comp_out_path)
os.makedirs(comp_out_path)

if os.path.exists(exec_out_path):
    shutil.rmtree(exec_out_path)
os.makedirs(exec_out_path)

if os.path.exists(exec_in_path):
    shutil.rmtree(exec_in_path)
os.makedirs(exec_in_path)
os.makedirs(exec_in_path+"in")
os.makedirs(exec_in_path+"out")

for i in range(20):
    in_file_name = f"{exec_in_path}in/{i}.in"
    out_file_name = f"{exec_in_path}out/{i}.out"
    
    in_test_data = ""
    out_test_data = ""
    # n = 20000000//(20-i)
<<<<<<< HEAD
    # n = i*1000000
    n = round(2.3**i)
=======
    n = i*1000000
    # n = round(2**i)
>>>>>>> 5b2f69c4
    print(n)

    with open(in_file_name, 'a') as file:
        file.write(f"{n}\n")
        for j in range(n):
            file.write("1\n")

    out_test_data += f"{n}\n"
    with open(out_file_name, 'w') as file:
        file.write(out_test_data if i != 10 else "67")
    
    os.chmod(in_file_name, 0o777)
    os.chmod(out_file_name, 0o777)
    os.chmod(comp_out_path, 0o777)
    os.chmod(exec_out_path, 0o777)
    os.chmod(exec_in_path, 0o777)
<|MERGE_RESOLUTION|>--- conflicted
+++ resolved
@@ -26,13 +26,7 @@
     in_test_data = ""
     out_test_data = ""
     # n = 20000000//(20-i)
-<<<<<<< HEAD
-    # n = i*1000000
     n = round(2.3**i)
-=======
-    n = i*1000000
-    # n = round(2**i)
->>>>>>> 5b2f69c4
     print(n)
 
     with open(in_file_name, 'a') as file:
